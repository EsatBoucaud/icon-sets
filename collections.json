--- conflicted
+++ resolved
@@ -1,8 +1,7 @@
 {
 	"mdi": {
 		"name": "Material Design Icons",
-<<<<<<< HEAD
-		"total": 6595,
+		"total": 6628,
 		"author": {
 			"name": "Austin Andrews",
 			"url": "https://github.com/Templarian/MaterialDesign"
@@ -11,14 +10,6 @@
 			"title": "Open Font License",
 			"url": "https://raw.githubusercontent.com/Templarian/MaterialDesign/master/LICENSE"
 		},
-=======
-		"total": 6628,
-		"author": "Austin Andrews",
-		"url": "https://github.com/Templarian/MaterialDesign",
-		"license": "Open Font License",
-		"licenseURL": "https://raw.githubusercontent.com/Templarian/MaterialDesign/master/LICENSE",
-		"height": 24,
->>>>>>> ee4e962d
 		"samples": [
 			"account-check",
 			"bell-alert-outline",
@@ -52,8 +43,7 @@
 	},
 	"ic": {
 		"name": "Google Material Icons",
-<<<<<<< HEAD
-		"total": 10010,
+		"total": 10285,
 		"author": {
 			"name": "Material Design Authors",
 			"url": "https://github.com/cyberalien/google-material-design-icons-updated"
@@ -62,14 +52,6 @@
 			"title": "Apache 2.0",
 			"url": "https://github.com/cyberalien/google-material-design-icons-updated/blob/master/LICENSE"
 		},
-=======
-		"total": 10285,
-		"author": "Material Design Authors",
-		"url": "https://github.com/cyberalien/google-material-design-icons-updated",
-		"license": "Apache 2.0",
-		"licenseURL": "https://github.com/cyberalien/google-material-design-icons-updated/blob/master/LICENSE",
-		"height": 24,
->>>>>>> ee4e962d
 		"samples": [
 			"baseline-notifications-active",
 			"outline-person-outline",
@@ -275,61 +257,37 @@
 	"ion": {
 		"name": "IonIcons",
 		"total": 1332,
-<<<<<<< HEAD
-		"version": "5.5.4",
+		"version": "6.0.0",
 		"author": {
 			"name": "Ben Sperry",
 			"url": "https://github.com/ionic-team/ionicons"
 		},
 		"license": {
 			"title": "MIT",
-			"url": "https://github.com/ionic-team/ionicons/blob/master/LICENSE"
-		},
-=======
-		"author": "Ben Sperry",
-		"url": "https://github.com/ionic-team/ionicons",
-		"license": "MIT",
-		"licenseURL": "https://github.com/ionic-team/ionicons/blob/main/LICENSE",
-		"height": 32,
-		"displayHeight": 24,
->>>>>>> ee4e962d
+			"url": "https://github.com/ionic-team/ionicons/blob/main/LICENSE"
+		},
 		"samples": [
 			"ios-add-circle-outline",
 			"ios-bicycle",
 			"md-person-add"
 		],
-<<<<<<< HEAD
 		"height": 32,
 		"displayHeight": 24,
 		"category": "General",
 		"palette": false
-	},
-	"bi": {
-		"name": "Bootstrap Icons",
-		"total": 1521,
-		"version": "1.7.0",
-		"author": {
-			"name": "The Bootstrap Authors",
-			"url": "https://github.com/twbs/icons"
-		},
-		"license": {
-			"title": "MIT",
-			"url": "https://github.com/twbs/icons/blob/master/LICENSE.md"
-		},
-=======
-		"version": "6.0.0",
-		"palette": "Colorless",
-		"category": "General"
 	},
 	"bi": {
 		"name": "Bootstrap Icons",
 		"total": 1522,
-		"author": "The Bootstrap Authors",
-		"url": "https://github.com/twbs/icons",
-		"license": "MIT",
-		"licenseURL": "https://github.com/twbs/icons/blob/master/LICENSE.md",
-		"height": 16,
->>>>>>> ee4e962d
+		"version": "1.7.0",
+		"author": {
+			"name": "The Bootstrap Authors",
+			"url": "https://github.com/twbs/icons"
+		},
+		"license": {
+			"title": "MIT",
+			"url": "https://github.com/twbs/icons/blob/master/LICENSE.md"
+		},
 		"samples": [
 			"graph-up",
 			"card-image",
@@ -363,7 +321,7 @@
 	"carbon": {
 		"name": "Carbon",
 		"total": 1840,
-		"version": "10.42.0",
+		"version": "10.43.0",
 		"author": {
 			"name": "IBM",
 			"url": "https://github.com/carbon-design-system/carbon/tree/main/packages/icons"
@@ -376,16 +334,10 @@
 			"humidity",
 			"edit-off"
 		],
-<<<<<<< HEAD
 		"height": 32,
 		"displayHeight": 16,
 		"category": "General",
 		"palette": false
-=======
-		"version": "10.43.0",
-		"palette": "Colorless",
-		"category": "General"
->>>>>>> ee4e962d
 	},
 	"cil": {
 		"name": "CoreUI Free",
@@ -432,9 +384,8 @@
 	},
 	"tabler": {
 		"name": "Tabler Icons",
-<<<<<<< HEAD
-		"total": 1298,
-		"version": "1.41.2",
+		"total": 1318,
+		"version": "1.42.0",
 		"author": {
 			"name": "Paweł Kuna",
 			"url": "https://github.com/tabler/tabler-icons"
@@ -443,29 +394,15 @@
 			"title": "MIT",
 			"url": "https://github.com/tabler/tabler-icons/blob/master/LICENSE"
 		},
-=======
-		"total": 1318,
-		"author": "Paweł Kuna",
-		"url": "https://github.com/tabler/tabler-icons",
-		"license": "MIT",
-		"licenseURL": "https://github.com/tabler/tabler-icons/blob/master/LICENSE",
-		"height": 24,
->>>>>>> ee4e962d
 		"samples": [
 			"alien",
 			"device-desktop",
 			"photo"
 		],
-<<<<<<< HEAD
-		"height": 24,
-		"displayHeight": 24,
-		"category": "General",
-		"palette": false
-=======
-		"version": "1.42.0",
-		"palette": "Colorless",
-		"category": "General"
->>>>>>> ee4e962d
+		"height": 24,
+		"displayHeight": 24,
+		"category": "General",
+		"palette": false
 	},
 	"teenyicons": {
 		"name": "Teenyicons",
@@ -787,58 +724,38 @@
 			"bell-slash-24",
 			"hourglass-24"
 		],
-<<<<<<< HEAD
-=======
-		"version": "16.1.1",
-		"palette": "Colorless",
-		"category": "General"
+		"height": [
+			16,
+			24
+		],
+		"displayHeight": 24,
+		"category": "General",
+		"palette": false
 	},
 	"codicon": {
 		"name": "Codicons",
 		"total": 387,
-		"author": "Microsoft Corporation",
-		"url": "https://github.com/microsoft/vscode-codicons",
-		"license": "CC BY 4.0",
-		"licenseURL": "https://raw.githubusercontent.com/microsoft/vscode-codicons/master/LICENSE",
->>>>>>> ee4e962d
+		"version": "0.0.26",
+		"author": {
+			"name": "Microsoft Corporation",
+			"url": "https://github.com/microsoft/vscode-codicons"
+		},
+		"license": {
+			"title": "CC BY 4.0",
+			"url": "https://raw.githubusercontent.com/microsoft/vscode-codicons/master/LICENSE"
+		},
+		"samples": [
+			"account",
+			"bell-dot",
+			"new-file"
+		],
 		"height": [
 			16,
 			24
 		],
-		"displayHeight": 24,
-		"category": "General",
-		"palette": false
-	},
-	"codicon": {
-		"name": "Codicons",
-		"total": 386,
-		"version": "0.0.25",
-		"author": {
-			"name": "Microsoft Corporation",
-			"url": "https://github.com/microsoft/vscode-codicons"
-		},
-		"license": {
-			"title": "CC BY 4.0",
-			"url": "https://raw.githubusercontent.com/microsoft/vscode-codicons/master/LICENSE"
-		},
-		"samples": [
-			"account",
-			"bell-dot",
-			"new-file"
-		],
-<<<<<<< HEAD
-		"height": [
-			16,
-			24
-		],
-		"displayHeight": 16,
-		"category": "General",
-		"palette": false
-=======
-		"version": "0.0.26",
-		"palette": "Colorless",
-		"category": "General"
->>>>>>> ee4e962d
+		"displayHeight": 16,
+		"category": "General",
+		"palette": false
 	},
 	"ant-design": {
 		"name": "Ant Design Icons",
@@ -862,8 +779,7 @@
 	},
 	"lucide": {
 		"name": "Lucide",
-<<<<<<< HEAD
-		"total": 510,
+		"total": 512,
 		"author": {
 			"name": "Lucide Contributors",
 			"url": "https://github.com/lucide-icons/lucide"
@@ -872,14 +788,6 @@
 			"title": "ISC",
 			"url": "https://github.com/lucide-icons/lucide/blob/master/LICENSE"
 		},
-=======
-		"total": 512,
-		"author": "Lucide Contributors",
-		"url": "https://github.com/lucide-icons/lucide",
-		"license": "ISC",
-		"licenseURL": "https://github.com/lucide-icons/lucide/blob/master/LICENSE",
-		"height": 24,
->>>>>>> ee4e962d
 		"samples": [
 			"check-circle",
 			"award",
@@ -935,18 +843,23 @@
 	"prime": {
 		"name": "Prime Icons",
 		"total": 238,
-		"author": "PrimeTek",
-		"url": "https://github.com/primefaces/primeicons",
-		"license": "MIT",
-		"licenseURL": "https://github.com/primefaces/primeicons/blob/master/LICENSE",
-		"height": 24,
+		"author": {
+			"name": "PrimeTek",
+			"url": "https://github.com/primefaces/primeicons"
+		},
+		"license": {
+			"title": "MIT",
+			"url": "https://github.com/primefaces/primeicons/blob/master/LICENSE"
+		},
 		"samples": [
 			"book",
 			"telegram",
 			"volume-off"
 		],
-		"palette": "Colorless",
-		"category": "General"
+		"height": 24,
+		"displayHeight": 24,
+		"category": "General",
+		"palette": false
 	},
 	"line-md": {
 		"name": "Material Line Icons",
@@ -1234,18 +1147,23 @@
 	"gala": {
 		"name": "Gala Icons",
 		"total": 51,
-		"author": "Jake Wells",
-		"url": "https://github.com/sisyphusion/gala-icons",
-		"license": "GPL",
-		"licenseURL": "https://github.com/sisyphusion/gala-icons/blob/main/LICENSE",
-		"height": 32,
+		"author": {
+			"name": "Jake Wells",
+			"url": "https://github.com/sisyphusion/gala-icons"
+		},
+		"license": {
+			"title": "GPL",
+			"url": "https://github.com/sisyphusion/gala-icons/blob/main/LICENSE"
+		},
 		"samples": [
 			"brochure",
 			"remove",
 			"chart"
 		],
-		"palette": "Colorless",
-		"category": "General"
+		"height": 32,
+		"displayHeight": 16,
+		"category": "General",
+		"palette": false
 	},
 	"ps": {
 		"name": "PrestaShop Icons",
@@ -1501,9 +1419,8 @@
 	},
 	"fluent": {
 		"name": "Fluent UI System Icons",
-<<<<<<< HEAD
-		"total": 9016,
-		"version": "1.1.147",
+		"total": 9284,
+		"version": "1.1.150",
 		"author": {
 			"name": "Microsoft Corporation",
 			"url": "https://github.com/microsoft/fluentui-system-icons"
@@ -1512,28 +1429,14 @@
 			"title": "MIT",
 			"url": "https://github.com/microsoft/fluentui-system-icons/blob/master/LICENSE"
 		},
-=======
-		"total": 9284,
-		"author": "Microsoft Corporation",
-		"url": "https://github.com/microsoft/fluentui-system-icons",
-		"license": "MIT",
-		"licenseURL": "https://github.com/microsoft/fluentui-system-icons/blob/master/LICENSE",
-		"displayHeight": 24,
->>>>>>> ee4e962d
 		"samples": [
 			"apps-list-24-filled",
 			"table-edit-24-filled",
 			"shifts-deny-24-regular"
 		],
-<<<<<<< HEAD
-		"displayHeight": 24,
-		"category": "General",
-		"palette": false
-=======
-		"version": "1.1.150",
-		"palette": "Colorless",
-		"category": "General"
->>>>>>> ee4e962d
+		"displayHeight": 24,
+		"category": "General",
+		"palette": false
 	},
 	"grommet-icons": {
 		"name": "Grommet Icons",
@@ -2162,9 +2065,8 @@
 	},
 	"simple-icons": {
 		"name": "Simple Icons",
-<<<<<<< HEAD
-		"total": 2073,
-		"version": "5.21.1",
+		"total": 2104,
+		"version": "5.23.0",
 		"author": {
 			"name": "Simple Icons Collaborators",
 			"url": "https://github.com/simple-icons/simple-icons"
@@ -2173,29 +2075,15 @@
 			"title": "CC0 1.0",
 			"url": "https://github.com/simple-icons/simple-icons/blob/develop/LICENSE.md"
 		},
-=======
-		"total": 2104,
-		"author": "Simple Icons Collaborators",
-		"url": "https://github.com/simple-icons/simple-icons",
-		"license": "CC0 1.0",
-		"licenseURL": "https://github.com/simple-icons/simple-icons/blob/develop/LICENSE.md",
-		"height": 24,
->>>>>>> ee4e962d
 		"samples": [
 			"adobephotoshop",
 			"bing",
 			"amazonaws"
 		],
-<<<<<<< HEAD
 		"height": 24,
 		"displayHeight": 24,
 		"category": "Brands / Social",
 		"palette": false
-=======
-		"version": "5.23.0",
-		"palette": "Colorless",
-		"category": "Brands / Social"
->>>>>>> ee4e962d
 	},
 	"fa-brands": {
 		"name": "Font Awesome 5 Brands",
