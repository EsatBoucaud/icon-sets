{
	"mdi": {
		"name": "Material Design Icons",
		"total": 6628,
		"author": {
			"name": "Austin Andrews",
			"url": "https://github.com/Templarian/MaterialDesign"
		},
		"license": {
			"title": "Open Font License",
			"url": "https://raw.githubusercontent.com/Templarian/MaterialDesign/master/LICENSE"
		},
		"samples": [
			"account-check",
			"bell-alert-outline",
			"calendar-edit"
		],
		"height": 24,
		"displayHeight": 24,
		"category": "General",
		"palette": false
	},
	"mdi-light": {
		"name": "Material Design Light",
		"total": 267,
		"author": {
			"name": "Austin Andrews",
			"url": "https://github.com/Templarian/MaterialDesignLight"
		},
		"license": {
			"title": "Open Font License",
			"url": "https://raw.githubusercontent.com/Templarian/MaterialDesignLight/master/LICENSE.md"
		},
		"samples": [
			"cart",
			"home",
			"login"
		],
		"height": 24,
		"displayHeight": 24,
		"category": "General",
		"palette": false
	},
	"ic": {
		"name": "Google Material Icons",
		"total": 10285,
		"author": {
			"name": "Material Design Authors",
			"url": "https://github.com/cyberalien/google-material-design-icons-updated"
		},
		"license": {
			"title": "Apache 2.0",
			"url": "https://github.com/cyberalien/google-material-design-icons-updated/blob/master/LICENSE"
		},
		"samples": [
			"baseline-notifications-active",
			"outline-person-outline",
			"twotone-videocam-off"
		],
		"height": 24,
		"displayHeight": 24,
		"category": "General",
		"palette": false
	},
	"ph": {
		"name": "Phosphor",
		"total": 5206,
		"version": "1.3.2",
		"author": {
			"name": "Phosphor Icons",
			"url": "https://github.com/phosphor-icons/phosphor-icons"
		},
		"license": {
			"title": "MIT"
		},
		"samples": [
			"folder-notch-open-duotone",
			"check-square-offset-thin",
			"pencil-line-fill"
		],
		"height": 24,
		"displayHeight": 24,
		"category": "General",
		"palette": false
	},
	"icon-park-outline": {
		"name": "IconPark Outline",
		"total": 2422,
		"version": "1.3.5",
		"author": {
			"name": "ByteDance",
			"url": "https://github.com/bytedance/IconPark"
		},
		"license": {
			"title": "Apache 2.0",
			"url": "https://github.com/bytedance/IconPark/blob/master/LICENSE"
		},
		"samples": [
			"add-user",
			"english-mustache",
			"wind-turbine"
		],
		"height": 24,
		"displayHeight": 24,
		"category": "General",
		"palette": false
	},
	"icon-park": {
		"name": "IconPark",
		"total": 2422,
		"version": "1.3.5",
		"author": {
			"name": "ByteDance",
			"url": "https://github.com/bytedance/IconPark"
		},
		"license": {
			"title": "Apache 2.0",
			"url": "https://github.com/bytedance/IconPark/blob/master/LICENSE"
		},
		"samples": [
			"add-one",
			"english-mustache",
			"basketball-clothes"
		],
		"height": 24,
		"displayHeight": 24,
		"category": "General",
		"palette": true
	},
	"uil": {
		"name": "Unicons",
		"total": 1206,
		"version": "4.0.1",
		"author": {
			"name": "Iconscout",
			"url": "https://github.com/Iconscout/unicons"
		},
		"license": {
			"title": "Apache 2.0",
			"url": "https://raw.githubusercontent.com/Iconscout/unicons/master/LICENSE"
		},
		"samples": [
			"arrow-circle-right",
			"chat-bubble-user",
			"edit-alt"
		],
		"height": 24,
		"displayHeight": 24,
		"category": "General",
		"palette": false
	},
	"bx": {
		"name": "BoxIcons",
		"total": 1525,
		"author": {
			"name": "Atisa",
			"url": "https://github.com/atisawd/boxicons"
		},
		"license": {
			"title": "CC BY 4.0",
			"url": "https://creativecommons.org/licenses/by/4.0/"
		},
		"samples": [
			"bx-cool",
			"bxs-star-half",
			"bxl-nodejs"
		],
		"height": 24,
		"displayHeight": 24,
		"category": "General",
		"palette": false
	},
	"ri": {
		"name": "Remix Icon",
		"total": 2271,
		"author": {
			"name": "Remix Design",
			"url": "https://github.com/Remix-Design/RemixIcon"
		},
		"license": {
			"title": "Apache 2.0",
			"url": "https://github.com/Remix-Design/RemixIcon/blob/master/License"
		},
		"samples": [
			"lock-2-line",
			"mark-pen-fill",
			"moon-line"
		],
		"height": 24,
		"displayHeight": 24,
		"category": "General",
		"palette": false
	},
	"la": {
		"name": "Line Awesome",
		"total": 1544,
		"version": "1.2.1",
		"author": {
			"name": "Icons8",
			"url": "https://github.com/icons8/line-awesome"
		},
		"license": {
			"title": "MIT"
		},
		"samples": [
			"archive-solid",
			"female-solid",
			"check-circle"
		],
		"height": 32,
		"displayHeight": 16,
		"category": "General",
		"palette": false
	},
	"iconoir": {
		"name": "Iconoir",
		"total": 974,
		"author": {
			"name": "Luca Burgio",
			"url": "https://github.com/lucaburgio/iconoir"
		},
		"license": {
			"title": "MIT",
			"url": "https://github.com/lucaburgio/iconoir/blob/master/LICENSE"
		},
		"samples": [
			"chat-bubble-check-1",
			"edit",
			"terminal-simple"
		],
		"height": 24,
		"displayHeight": 24,
		"category": "General",
		"palette": false
	},
	"jam": {
		"name": "Jam Icons",
		"total": 940,
		"author": {
			"name": "Michael Amprimo",
			"url": "https://github.com/michaelampr/jam"
		},
		"license": {
			"title": "MIT",
			"url": "https://raw.githubusercontent.com/michaelampr/jam/master/LICENSE"
		},
		"samples": [
			"chevrons-square-up-right",
			"luggage-f",
			"rubber"
		],
		"height": 24,
		"displayHeight": 24,
		"category": "General",
		"palette": false
	},
	"ion": {
		"name": "IonIcons",
		"total": 1332,
		"version": "6.0.0",
		"author": {
			"name": "Ben Sperry",
			"url": "https://github.com/ionic-team/ionicons"
		},
		"license": {
			"title": "MIT",
			"url": "https://github.com/ionic-team/ionicons/blob/main/LICENSE"
		},
		"samples": [
			"ios-add-circle-outline",
			"ios-bicycle",
			"md-person-add"
		],
		"height": 32,
		"displayHeight": 24,
		"category": "General",
		"palette": false
	},
	"bi": {
		"name": "Bootstrap Icons",
		"total": 1522,
		"version": "1.7.0",
		"author": {
			"name": "The Bootstrap Authors",
			"url": "https://github.com/twbs/icons"
		},
		"license": {
			"title": "MIT",
			"url": "https://github.com/twbs/icons/blob/master/LICENSE.md"
		},
		"samples": [
			"graph-up",
			"card-image",
			"code-slash"
		],
<<<<<<< HEAD
		"height": 16,
		"displayHeight": 16,
		"category": "General",
		"palette": false
=======
		"version": "1.7.1",
		"palette": "Colorless",
		"category": "General"
>>>>>>> a097e6da
	},
	"clarity": {
		"name": "Clarity",
		"total": 1099,
		"author": {
			"name": "VMware",
			"url": "https://github.com/vmware/clarity"
		},
		"license": {
			"title": "MIT"
		},
		"samples": [
			"help-outline-badged",
			"heart-broken-solid",
			"shield-outline-alerted"
		],
		"height": 36,
		"displayHeight": 18,
		"category": "General",
		"palette": false
	},
	"carbon": {
		"name": "Carbon",
<<<<<<< HEAD
		"total": 1840,
		"version": "10.43.0",
		"author": {
			"name": "IBM",
			"url": "https://github.com/carbon-design-system/carbon/tree/main/packages/icons"
		},
		"license": {
			"title": "Apache 2.0"
		},
=======
		"total": 1898,
		"author": "IBM",
		"url": "https://github.com/carbon-design-system/carbon/tree/main/packages/icons",
		"license": "Apache 2.0",
		"height": 32,
>>>>>>> a097e6da
		"samples": [
			"user-certification",
			"humidity",
			"edit-off"
		],
		"height": 32,
		"displayHeight": 16,
		"category": "General",
		"palette": false
	},
	"cil": {
		"name": "CoreUI Free",
		"total": 554,
		"version": "2.0.1",
		"author": {
			"name": "creativeLabs Łukasz Holeczek",
			"url": "https://github.com/coreui/coreui-icons"
		},
		"license": {
			"title": "CC BY 4.0",
			"url": "https://creativecommons.org/licenses/by/4.0/"
		},
		"samples": [
			"airplane-mode-off",
			"badge",
			"color-border"
		],
		"height": 32,
		"displayHeight": 16,
		"category": "General",
		"palette": false
	},
	"gg": {
		"name": "css.gg",
		"total": 704,
		"version": "2.0.0",
		"author": {
			"name": "Astrit",
			"url": "https://github.com/astrit/css.gg"
		},
		"license": {
			"title": "MIT"
		},
		"samples": [
			"align-left",
			"server",
			"overflow"
		],
		"height": 24,
		"displayHeight": 24,
		"category": "General",
		"palette": false
	},
	"tabler": {
		"name": "Tabler Icons",
<<<<<<< HEAD
		"total": 1318,
		"version": "1.42.0",
		"author": {
			"name": "Paweł Kuna",
			"url": "https://github.com/tabler/tabler-icons"
		},
		"license": {
			"title": "MIT",
			"url": "https://github.com/tabler/tabler-icons/blob/master/LICENSE"
		},
=======
		"total": 1354,
		"author": "Paweł Kuna",
		"url": "https://github.com/tabler/tabler-icons",
		"license": "MIT",
		"licenseURL": "https://github.com/tabler/tabler-icons/blob/master/LICENSE",
		"height": 24,
>>>>>>> a097e6da
		"samples": [
			"alien",
			"device-desktop",
			"photo"
		],
<<<<<<< HEAD
		"height": 24,
		"displayHeight": 24,
		"category": "General",
		"palette": false
=======
		"version": "1.44.0",
		"palette": "Colorless",
		"category": "General"
>>>>>>> a097e6da
	},
	"teenyicons": {
		"name": "Teenyicons",
		"total": 1200,
		"version": "0.4.1",
		"author": {
			"name": "smhmd",
			"url": "https://github.com/teenyicons/teenyicons"
		},
		"license": {
			"title": "MIT",
			"url": "https://github.com/teenyicons/teenyicons/blob/master/LICENSE"
		},
		"samples": [
			"face-id-solid",
			"user-outline",
			"page-break-outline"
		],
		"height": 15,
		"category": "General",
		"palette": false
	},
	"fa-solid": {
		"name": "Font Awesome 5 Solid",
		"total": 1001,
		"version": "5.15.4",
		"author": {
			"name": "Dave Gandy",
			"url": "http://fontawesome.io/"
		},
		"license": {
			"title": "CC BY 4.0",
			"url": "https://creativecommons.org/licenses/by/4.0/"
		},
		"samples": [
			"search-plus",
			"paste",
			"comment-dots"
		],
		"height": 32,
		"displayHeight": 16,
		"category": "General",
		"palette": false
	},
	"fa-regular": {
		"name": "Font Awesome 5 Regular",
		"total": 151,
		"version": "5.15.4",
		"author": {
			"name": "Dave Gandy",
			"url": "http://fontawesome.io/"
		},
		"license": {
			"title": "CC BY 4.0",
			"url": "https://creativecommons.org/licenses/by/4.0/"
		},
		"samples": [
			"bell",
			"comment",
			"hand-point-left"
		],
		"height": 32,
		"displayHeight": 16,
		"category": "General",
		"palette": false
	},
	"vaadin": {
		"name": "Vaadin Icons",
		"total": 636,
		"version": "4.3.2",
		"author": {
			"name": "Vaadin",
			"url": "https://vaadin.com/elements/vaadin-icons"
		},
		"license": {
			"title": "CC BY 4.0",
			"url": "https://creativecommons.org/licenses/by/4.0/"
		},
		"samples": [
			"area-select",
			"file-picture",
			"plus-circle-o"
		],
		"height": 16,
		"displayHeight": 16,
		"category": "General",
		"palette": false
	},
	"icomoon-free": {
		"name": "IcoMoon Free",
		"total": 491,
		"author": {
			"name": "Keyamoon",
			"url": "https://github.com/Keyamoon/IcoMoon-Free"
		},
		"license": {
			"title": "GPL",
			"url": "http://www.gnu.org/licenses/gpl.html"
		},
		"samples": [
			"bubbles3",
			"forward",
			"volume-medium"
		],
		"height": 16,
		"displayHeight": 16,
		"category": "General",
		"palette": false
	},
	"eva": {
		"name": "Eva Icons",
		"total": 490,
		"version": "1.1.3",
		"author": {
			"name": "Akveo",
			"url": "https://github.com/akveo/eva-icons/"
		},
		"license": {
			"title": "MIT",
			"url": "https://github.com/akveo/eva-icons/blob/master/LICENSE.txt"
		},
		"samples": [
			"droplet-off-outline",
			"flash-fill",
			"printer-outline"
		],
		"height": 24,
		"displayHeight": 24,
		"category": "General",
		"palette": false
	},
	"pixelarticons": {
		"name": "Pixelarticons",
		"total": 460,
		"version": "1.4.0",
		"author": {
			"name": "Gerrit Halfmann",
			"url": "https://github.com/halfmage/pixelarticons"
		},
		"license": {
			"title": "MIT",
			"url": "https://github.com/halfmage/pixelarticons/blob/master/LICENSE"
		},
		"samples": [
			"drag-and-drop",
			"arrows-horizontal",
			"heart"
		],
		"height": 24,
		"displayHeight": 24,
		"category": "General",
		"palette": false
	},
	"majesticons": {
		"name": "Majesticons",
		"total": 420,
		"version": "1.0.0",
		"author": {
			"name": "Gerrit Halfmann",
			"url": "https://github.com/halfmage/majesticons"
		},
		"license": {
			"title": "MIT",
			"url": "https://github.com/halfmage/majesticons/blob/main/LICENSE"
		},
		"samples": [
			"chats-line",
			"home",
			"pencil-alt-line"
		],
		"height": 24,
		"displayHeight": 24,
		"category": "General",
		"palette": false
	},
	"ci": {
		"name": "coolicons",
		"total": 412,
		"version": "2.5",
		"author": {
			"name": "Kryston Schwarze",
			"url": "https://github.com/krystonschwarze/coolicons"
		},
		"license": {
			"title": "CC BY 4.0",
			"url": "https://creativecommons.org/licenses/by/4.0/"
		},
		"samples": [
			"building",
			"search-small-plus",
			"group"
		],
		"height": 24,
		"displayHeight": 24,
		"category": "General",
		"palette": false
	},
	"eos-icons": {
		"name": "EOS Icons",
		"total": 253,
		"version": "5.3.1",
		"author": {
			"name": "SUSE UX/UI team",
			"url": "https://gitlab.com/SUSE-UIUX/eos-icons"
		},
		"license": {
			"title": "MIT",
			"url": "https://gitlab.com/SUSE-UIUX/eos-icons/-/blob/master/LICENSE"
		},
		"samples": [
			"modified-date-outlined",
			"arrow-rotate",
			"package"
		],
		"height": 24,
		"displayHeight": 24,
		"category": "General",
		"palette": false
	},
	"dashicons": {
		"name": "Dashicons",
		"total": 343,
		"version": "0.9.0",
		"author": {
			"name": "WordPress",
			"url": "https://github.com/WordPress/dashicons"
		},
		"license": {
			"title": "GPL 2.0",
			"url": "http://www.gnu.org/licenses/gpl-2.0.html"
		},
		"samples": [
			"shortcode",
			"businessperson",
			"editor-expand"
		],
		"height": 20,
		"displayHeight": 20,
		"category": "General",
		"palette": false
	},
	"entypo": {
		"name": "Entypo+",
		"total": 321,
		"author": {
			"name": "Daniel Bruce",
			"url": "http://www.entypo.com/"
		},
		"license": {
			"title": "CC BY-SA 4.0",
			"url": "https://creativecommons.org/licenses/by-sa/4.0/"
		},
		"samples": [
			"bell",
			"image",
			"erase"
		],
		"height": 20,
		"displayHeight": 20,
		"category": "General",
		"palette": false
	},
	"zondicons": {
		"name": "Zondicons",
		"total": 297,
		"version": "0.1.0",
		"author": {
			"name": "Steve Schoger",
			"url": "https://github.com/dukestreetstudio/zondicons"
		},
		"license": {
			"title": "MIT"
		},
		"samples": [
			"copy",
			"hand-stop",
			"mouse"
		],
		"height": 20,
		"displayHeight": 20,
		"category": "General",
		"palette": false
	},
	"flat-color-icons": {
		"name": "Flat Color Icons",
		"total": 329,
		"version": "1.0.2",
		"author": {
			"name": "Icons8",
			"url": "https://github.com/icons8/flat-Color-icons"
		},
		"license": {
			"title": "MIT"
		},
		"samples": [
			"edit-image",
			"donate",
			"planner"
		],
		"height": 24,
		"displayHeight": 24,
		"category": "General",
		"palette": true
	},
	"octicon": {
		"name": "Octicons",
		"total": 467,
		"version": "16.1.1",
		"author": {
			"name": "GitHub",
			"url": "https://github.com/primer/octicons/"
		},
		"license": {
			"title": "Open Font License",
			"url": "https://raw.githubusercontent.com/primer/octicons/main/LICENSE"
		},
		"samples": [
			"alert-24",
			"bell-slash-24",
			"hourglass-24"
		],
		"height": [
			16,
			24
		],
		"displayHeight": 24,
		"category": "General",
		"palette": false
	},
	"codicon": {
		"name": "Codicons",
		"total": 387,
		"version": "0.0.26",
		"author": {
			"name": "Microsoft Corporation",
			"url": "https://github.com/microsoft/vscode-codicons"
		},
		"license": {
			"title": "CC BY 4.0",
			"url": "https://raw.githubusercontent.com/microsoft/vscode-codicons/master/LICENSE"
		},
		"samples": [
			"account",
			"bell-dot",
			"new-file"
		],
		"height": [
			16,
			24
		],
		"displayHeight": 16,
		"category": "General",
		"palette": false
	},
	"ant-design": {
		"name": "Ant Design Icons",
		"total": 789,
		"author": {
			"name": "HeskeyBaozi",
			"url": "https://github.com/ant-design/ant-design-icons"
		},
		"license": {
			"title": "MIT"
		},
		"samples": [
			"pushpin-filled",
			"pie-chart-outlined",
			"shopping-twotone"
		],
		"height": 16,
		"displayHeight": 16,
		"category": "General",
		"palette": false
	},
	"lucide": {
		"name": "Lucide",
<<<<<<< HEAD
		"total": 512,
		"author": {
			"name": "Lucide Contributors",
			"url": "https://github.com/lucide-icons/lucide"
		},
		"license": {
			"title": "ISC",
			"url": "https://github.com/lucide-icons/lucide/blob/master/LICENSE"
		},
=======
		"total": 514,
		"author": "Lucide Contributors",
		"url": "https://github.com/lucide-icons/lucide",
		"license": "ISC",
		"licenseURL": "https://github.com/lucide-icons/lucide/blob/master/LICENSE",
		"height": 24,
>>>>>>> a097e6da
		"samples": [
			"check-circle",
			"award",
			"home"
		],
		"height": 24,
		"displayHeight": 24,
		"category": "General",
		"palette": false
	},
	"fe": {
		"name": "Feather Icon",
		"total": 255,
		"version": "1.0.2",
		"author": {
			"name": "Megumi Hano",
			"url": "https://github.com/feathericon/feathericon"
		},
		"license": {
			"title": "MIT",
			"url": "https://github.com/feathericon/feathericon/blob/master/LICENSE"
		},
		"samples": [
			"add-cart",
			"comments",
			"link-external"
		],
		"height": 24,
		"displayHeight": 24,
		"category": "General",
		"palette": false
	},
	"radix-icons": {
		"name": "Radix Icons",
		"total": 297,
		"version": "1.0.3",
		"author": {
			"name": "Modulz",
			"url": "https://github.com/modulz/radix-icons"
		},
		"license": {
			"title": "MIT"
		},
		"samples": [
			"width",
			"checkbox",
			"code"
		],
		"height": 15,
		"category": "General",
		"palette": false
	},
	"prime": {
		"name": "Prime Icons",
		"total": 238,
		"author": {
			"name": "PrimeTek",
			"url": "https://github.com/primefaces/primeicons"
		},
		"license": {
			"title": "MIT",
			"url": "https://github.com/primefaces/primeicons/blob/master/LICENSE"
		},
		"samples": [
			"book",
			"telegram",
			"volume-off"
		],
		"height": 24,
		"displayHeight": 24,
		"category": "General",
		"palette": false
	},
	"line-md": {
		"name": "Material Line Icons",
		"total": 250,
		"version": "0.1.0",
		"author": {
			"name": "Vjacheslav Trushkin",
			"url": "https://github.com/cyberalien/line-md"
		},
		"license": {
			"title": "MIT",
			"url": "https://github.com/cyberalien/line-md/blob/master/license.txt"
		},
		"samples": [
			"home",
			"edit-twotone",
			"image-twotone"
		],
		"height": 24,
		"displayHeight": 24,
		"category": "General",
		"palette": false
	},
	"system-uicons": {
		"name": "System UIcons",
		"total": 420,
		"author": {
			"name": "Corey Ginnivan",
			"url": "https://github.com/CoreyGinnivan/system-uicons"
		},
		"license": {
			"title": "Unlicense",
			"url": "https://github.com/CoreyGinnivan/system-uicons/blob/master/LICENSE"
		},
		"samples": [
			"bell",
			"message-writing",
			"write"
		],
		"height": 21,
		"displayHeight": 21,
		"category": "General",
		"palette": false
	},
	"akar-icons": {
		"name": "Akar Icons",
<<<<<<< HEAD
		"total": 377,
		"version": "1.9.2",
		"author": {
			"name": "Arturo Wibawa",
			"url": "https://github.com/artcoholic/akar-icons"
		},
		"license": {
			"title": "MIT",
			"url": "https://github.com/artcoholic/akar-icons/blob/master/LICENSE"
		},
=======
		"total": 382,
		"author": "Arturo Wibawa",
		"url": "https://github.com/artcoholic/akar-icons",
		"license": "MIT",
		"licenseURL": "https://github.com/artcoholic/akar-icons/blob/master/LICENSE",
		"height": 24,
>>>>>>> a097e6da
		"samples": [
			"paper",
			"pencil",
			"location"
		],
<<<<<<< HEAD
		"height": 24,
		"displayHeight": 24,
		"category": "General",
		"palette": false
=======
		"version": "1.9.3",
		"palette": "Colorless",
		"category": "General"
>>>>>>> a097e6da
	},
	"uiw": {
		"name": "uiw icons",
		"total": 214,
		"version": "2.5.3",
		"author": {
			"name": "liwen0526",
			"url": "https://github.com/uiwjs/icons"
		},
		"license": {
			"title": "MIT",
			"url": "https://github.com/uiwjs/icons/blob/master/LICENSE"
		},
		"samples": [
			"cut",
			"like-o",
			"download"
		],
		"height": 20,
		"displayHeight": 20,
		"category": "General",
		"palette": false
	},
	"uim": {
		"name": "Unicons Monochrome",
		"total": 296,
		"version": "4.0.1",
		"author": {
			"name": "Iconscout",
			"url": "https://github.com/Iconscout/unicons"
		},
		"license": {
			"title": "Apache 2.0",
			"url": "https://raw.githubusercontent.com/Iconscout/unicons/master/LICENSE"
		},
		"samples": [
			"airplay",
			"circle-layer",
			"lock-access"
		],
		"height": 24,
		"displayHeight": 24,
		"category": "General",
		"palette": false
	},
	"uit": {
		"name": "Unicons Thin Line",
		"total": 214,
		"version": "4.0.1",
		"author": {
			"name": "Iconscout",
			"url": "https://github.com/Iconscout/unicons"
		},
		"license": {
			"title": "Apache 2.0",
			"url": "https://raw.githubusercontent.com/Iconscout/unicons/master/LICENSE"
		},
		"samples": [
			"circuit",
			"favorite",
			"toggle-on"
		],
		"height": 24,
		"displayHeight": 24,
		"category": "General",
		"palette": false
	},
	"uis": {
		"name": "Unicons Solid",
		"total": 189,
		"version": "4.0.1",
		"author": {
			"name": "Iconscout",
			"url": "https://github.com/Iconscout/unicons"
		},
		"license": {
			"title": "Apache 2.0",
			"url": "https://raw.githubusercontent.com/Iconscout/unicons/master/LICENSE"
		},
		"samples": [
			"analysis",
			"check",
			"user-md"
		],
		"height": 24,
		"displayHeight": 24,
		"category": "General",
		"palette": false
	},
	"gridicons": {
		"name": "Gridicons",
		"total": 201,
		"version": "3.4.0",
		"author": {
			"name": "Automattic",
			"url": "https://github.com/Automattic/gridicons"
		},
		"license": {
			"title": "GPL 2.0",
			"url": "https://github.com/Automattic/gridicons/blob/trunk/LICENSE.md"
		},
		"samples": [
			"code",
			"multiple-users",
			"types"
		],
		"displayHeight": 24,
		"category": "General",
		"palette": false
	},
	"mono-icons": {
		"name": "Mono Icons",
		"total": 180,
		"version": "1.3.1",
		"author": {
			"name": "Mono",
			"url": "https://github.com/mono-company/mono-icons"
		},
		"license": {
			"title": "MIT",
			"url": "https://github.com/mono-company/mono-icons/blob/master/LICENSE.md"
		},
		"samples": [
			"user",
			"log-in",
			"play"
		],
<<<<<<< HEAD
		"height": 24,
		"displayHeight": 24,
		"category": "General",
		"palette": false
=======
		"version": "1.3.1",
		"palette": "Colorless",
		"category": "General",
		"hidden": true
>>>>>>> a097e6da
	},
	"heroicons-outline": {
		"name": "HeroIcons Outline",
		"total": 230,
		"version": "1.0.5",
		"author": {
			"name": "Refactoring UI Inc",
			"url": "https://github.com/tailwindlabs/heroicons"
		},
		"license": {
			"title": "MIT",
			"url": "https://raw.githubusercontent.com/tailwindlabs/heroicons/master/LICENSE"
		},
		"samples": [
			"color-swatch",
			"library",
			"receipt-refund"
		],
		"height": 24,
		"displayHeight": 24,
		"category": "General",
		"palette": false
	},
	"heroicons-solid": {
		"name": "HeroIcons Solid",
		"total": 230,
		"version": "1.0.5",
		"author": {
			"name": "Refactoring UI Inc",
			"url": "https://github.com/tailwindlabs/heroicons"
		},
		"license": {
			"title": "MIT",
			"url": "https://raw.githubusercontent.com/tailwindlabs/heroicons/master/LICENSE"
		},
		"samples": [
			"color-swatch",
			"library",
			"receipt-refund"
		],
		"height": 20,
		"displayHeight": 20,
		"category": "General",
		"palette": false
	},
	"file-icons": {
		"name": "File Icons",
		"total": 929,
		"author": {
			"name": "John Gardner",
			"url": "https://github.com/file-icons/icons"
		},
		"license": {
			"title": "ISC",
			"url": "https://github.com/file-icons/icons/blob/master/LICENSE.md"
		},
		"samples": [
			"adobe",
			"chartjs",
			"dom"
		],
		"height": 16,
		"displayHeight": 16,
		"category": "General",
		"palette": false
	},
	"mi": {
		"name": "Mono Icons",
		"total": 180,
		"version": "1.3.1",
		"author": {
			"name": "Mono Company BV",
			"url": "https://github.com/mono-company/mono-icons"
		},
		"license": {
			"title": "MIT",
			"url": "https://github.com/mono-company/mono-icons/blob/master/LICENSE.md"
		},
		"samples": [
			"bar-chart",
			"cloud-upload",
			"log-out"
		],
		"height": 24,
		"displayHeight": 24,
		"category": "General",
		"palette": false
	},
	"gala": {
		"name": "Gala Icons",
		"total": 51,
		"author": {
			"name": "Jake Wells",
			"url": "https://github.com/sisyphusion/gala-icons"
		},
		"license": {
			"title": "GPL",
			"url": "https://github.com/sisyphusion/gala-icons/blob/main/LICENSE"
		},
		"samples": [
			"brochure",
			"remove",
			"chart"
		],
		"height": 32,
		"displayHeight": 16,
		"category": "General",
		"palette": false
	},
	"ps": {
		"name": "PrestaShop Icons",
		"total": 479,
		"author": {
			"name": "PrestaShop",
			"url": "https://github.com/PrestaShop/prestashop-icon-font"
		},
		"license": {
			"title": "CC BY-NC 4.0",
			"url": "http://creativecommons.org/licenses/by-nc/4.0/"
		},
		"samples": [
			"bell",
			"girl",
			"home"
		],
		"category": "General",
		"palette": false
	},
	"el": {
		"name": "Elusive Icons",
		"total": 304,
		"version": "2.0.0",
		"author": {
			"name": "Team Redux",
			"url": "http://elusiveicons.com/"
		},
		"license": {
			"title": "Open Font License",
			"url": "http://scripts.sil.org/cms/scripts/page.php?site_id=nrsi&id=OFL"
		},
		"samples": [
			"headphones",
			"cog",
			"user"
		],
		"height": 16,
		"displayHeight": 16,
		"category": "General",
		"palette": false
	},
	"foundation": {
		"name": "Foundation",
		"total": 283,
		"version": "3.0.0",
		"author": {
			"name": "Zurb",
			"url": "https://github.com/zurb/foundation-icon-fonts"
		},
		"license": {
			"title": "MIT"
		},
		"samples": [
			"graph-trend",
			"indent-more",
			"lock"
		],
		"height": 20,
		"displayHeight": 20,
		"category": "General",
		"palette": false
	},
	"typcn": {
		"name": "Typicons",
		"total": 336,
		"version": "2.0.9",
		"author": {
			"name": "Stephen Hutchings",
			"url": "https://github.com/stephenhutchings/typicons.font"
		},
		"license": {
			"title": "CC BY SA 4.0",
			"url": "https://creativecommons.org/licenses/by-sa/4.0/"
		},
		"samples": [
			"pin-outline",
			"cloud-storage",
			"bell"
		],
		"height": 24,
		"displayHeight": 24,
		"category": "General",
		"palette": false
	},
	"subway": {
		"name": "Subway Icon Set",
		"total": 306,
		"author": {
			"name": "Mariusz Ostrowski",
			"url": "https://github.com/mariuszostrowski/subway"
		},
		"license": {
			"title": "CC BY 4.0",
			"url": "https://creativecommons.org/licenses/by/4.0/"
		},
		"samples": [
			"call-2",
			"power-batton",
			"admin"
		],
		"height": 16,
		"displayHeight": 16,
		"category": "General",
		"palette": false
	},
	"raphael": {
		"name": "Raphael",
		"total": 266,
		"author": {
			"name": "Dmitry Baranovskiy",
			"url": "http://dmitrybaranovskiy.github.io/raphael/"
		},
		"license": {
			"title": "MIT"
		},
		"samples": [
			"home",
			"cloud",
			"parent"
		],
		"height": 32,
		"displayHeight": 24,
		"category": "General",
		"palette": false
	},
	"icons8": {
		"name": "Icons8 Windows 10 Icons",
		"total": 234,
		"version": "1.0.0",
		"author": {
			"name": "Icons8",
			"url": "https://github.com/icons8/windows-10-icons"
		},
		"license": {
			"title": "MIT"
		},
		"samples": [
			"checked",
			"create-new",
			"group"
		],
		"height": 32,
		"displayHeight": 24,
		"category": "General",
		"palette": false
	},
	"wpf": {
		"name": "Icons8 Windows 8 Icons",
		"total": 200,
		"author": {
			"name": "Icons8",
			"url": "https://github.com/icons8/WPF-UI-Framework"
		},
		"license": {
			"title": "MIT"
		},
		"samples": [
			"check-file",
			"add-image",
			"geo-fence"
		],
		"height": 26,
		"category": "General",
		"palette": false
	},
	"iwwa": {
		"name": "Innowatio Font",
		"total": 105,
		"version": "1.1.3",
		"author": {
			"name": "Innowatio",
			"url": "https://github.com/innowatio/iwwa-icons"
		},
		"license": {
			"title": "Apache 2.0",
			"url": "http://www.apache.org/licenses/LICENSE-2.0"
		},
		"samples": [
			"tag",
			"settings",
			"connection-o"
		],
		"height": 20,
		"displayHeight": 20,
		"category": "General",
		"palette": false
	},
	"topcoat": {
		"name": "TopCoat Icons",
		"total": 89,
		"version": "0.2.0",
		"author": {
			"name": "TopCoat",
			"url": "https://github.com/topcoat/icons"
		},
		"license": {
			"title": "Apache 2.0",
			"url": "http://www.apache.org/licenses/LICENSE-2.0"
		},
		"samples": [
			"wifi",
			"feedback",
			"pencil"
		],
		"height": 21,
		"displayHeight": 21,
		"category": "General",
		"palette": false
	},
	"ei": {
		"name": "Evil Icons",
		"total": 70,
		"version": "1.10.1",
		"author": {
			"name": "Alexander Madyankin and Roman Shamin",
			"url": "https://github.com/outpunk/evil-icons"
		},
		"license": {
			"title": "MIT",
			"url": "https://raw.githubusercontent.com/outpunk/evil-icons/master/LICENSE.txt"
		},
		"samples": [
			"paperclip",
			"like",
			"arrow-right"
		],
		"height": 25,
		"category": "General",
		"palette": false
	},
	"bytesize": {
		"name": "Bytesize Icons",
		"total": 101,
		"version": "1.4.0",
		"author": {
			"name": "Dan Klammer",
			"url": "https://github.com/danklammer/bytesize-icons"
		},
		"license": {
			"title": "MIT",
			"url": "https://github.com/danklammer/bytesize-icons/blob/master/LICENSE.md"
		},
		"samples": [
			"desktop",
			"code",
			"sign-out"
		],
		"height": 32,
		"displayHeight": 24,
		"category": "General",
		"palette": false
	},
	"fluent": {
		"name": "Fluent UI System Icons",
<<<<<<< HEAD
		"total": 9284,
		"version": "1.1.150",
		"author": {
			"name": "Microsoft Corporation",
			"url": "https://github.com/microsoft/fluentui-system-icons"
		},
		"license": {
			"title": "MIT",
			"url": "https://github.com/microsoft/fluentui-system-icons/blob/master/LICENSE"
		},
=======
		"total": 9500,
		"author": "Microsoft Corporation",
		"url": "https://github.com/microsoft/fluentui-system-icons",
		"license": "MIT",
		"licenseURL": "https://github.com/microsoft/fluentui-system-icons/blob/master/LICENSE",
		"displayHeight": 24,
>>>>>>> a097e6da
		"samples": [
			"apps-list-24-filled",
			"table-edit-24-filled",
			"shifts-deny-24-regular"
		],
<<<<<<< HEAD
		"displayHeight": 24,
		"category": "General",
		"palette": false
=======
		"version": "1.1.151",
		"palette": "Colorless",
		"category": "General"
>>>>>>> a097e6da
	},
	"grommet-icons": {
		"name": "Grommet Icons",
		"total": 615,
		"version": "4.6.2",
		"author": {
			"name": "Grommet",
			"url": "https://github.com/grommet/grommet-icons"
		},
		"license": {
			"title": "Apache 2.0",
			"url": "http://www.apache.org/licenses/LICENSE-2.0"
		},
		"samples": [
			"user-expert",
			"action",
			"home"
		],
<<<<<<< HEAD
		"height": 24,
		"displayHeight": 24,
		"category": "General",
		"palette": false
=======
		"version": "4.7.0",
		"palette": "Colorless",
		"category": "General"
>>>>>>> a097e6da
	},
	"pepicons": {
		"name": "Pepicons",
		"total": 316,
		"version": "0.2.0",
		"author": {
			"name": "CyCraft",
			"url": "https://github.com/CyCraft/pepicons"
		},
		"license": {
			"title": "CC BY 4.0",
			"url": "https://github.com/CyCraft/pepicons/blob/dev/LICENSE"
		},
		"samples": [
			"bookmark-print",
			"moon",
			"pen-print"
		],
		"displayHeight": 20,
		"category": "General",
		"palette": false
	},
	"maki": {
		"name": "Maki",
		"total": 205,
		"version": "7.1.0",
		"author": {
			"name": "Mapbox",
			"url": "https://github.com/mapbox/maki"
		},
		"license": {
			"title": "CC0",
			"url": "http://creativecommons.org/publicdomain/zero/1.0/"
		},
		"samples": [
			"entrance-alt1",
			"clothing-store",
			"grocery"
		],
		"height": 15,
		"category": "General",
		"palette": false
	},
	"oi": {
		"name": "Open Iconic",
		"total": 223,
		"version": "1.1.1",
		"author": {
			"name": "Iconic",
			"url": "https://github.com/iconic/open-iconic"
		},
		"license": {
			"title": "MIT",
			"url": "https://raw.githubusercontent.com/iconic/open-iconic/master/ICON-LICENSE"
		},
		"samples": [
			"bug",
			"bullhorn",
			"chat"
		],
		"height": 8,
		"displayHeight": 16,
		"category": "General",
		"palette": false
	},
	"et": {
		"name": "Elegant",
		"total": 100,
		"version": "1.0.1",
		"author": {
			"name": "Kenny Sing",
			"url": "https://github.com/pprince/etlinefont-bower"
		},
		"license": {
			"title": "GPL 3.0",
			"url": "http://www.gnu.org/licenses/gpl.html"
		},
		"samples": [
			"profile-female",
			"ribbon",
			"layers"
		],
		"height": 32,
		"displayHeight": 16,
		"category": "General",
		"palette": false
	},
	"vscode-icons": {
		"name": "VSCode Icons",
		"total": 1088,
		"version": "11.7.0",
		"author": {
			"name": "Roberto Huertas",
			"url": "https://github.com/vscode-icons/vscode-icons"
		},
		"license": {
			"title": "MIT",
			"url": "https://github.com/vscode-icons/vscode-icons/blob/master/LICENSE"
		},
		"samples": [
			"file-type-actionscript2",
			"file-type-json",
			"file-type-manifest"
		],
		"height": 32,
		"displayHeight": 16,
		"category": "General",
		"palette": true
	},
	"fontisto": {
		"name": "Fontisto",
		"total": 615,
		"version": "3.0.4",
		"author": {
			"name": "Kenan Gündoğan",
			"url": "https://github.com/kenangundogan/fontisto"
		},
		"license": {
			"title": "MIT",
			"url": "https://github.com/kenangundogan/fontisto/blob/master/LICENSE"
		},
		"samples": [
			"prescription",
			"heartbeat-alt",
			"rain"
		],
		"height": 24,
		"displayHeight": 24,
		"category": "General",
		"palette": false
	},
	"fa": {
		"name": "Font Awesome 4",
		"total": 678,
		"version": "4.7.0",
		"author": {
			"name": "Dave Gandy",
			"url": "http://fontawesome.io/"
		},
		"license": {
			"title": "Open Font License",
			"url": "http://scripts.sil.org/cms/scripts/page.php?site_id=nrsi&id=OFL"
		},
		"samples": [
			"wrench",
			"bell-o",
			"user-o"
		],
		"category": "General",
		"palette": false
	},
	"zmdi": {
		"name": "Material Design Iconic Font",
		"total": 777,
		"version": "2.2.0",
		"author": {
			"name": "MDI Community",
			"url": "https://github.com/zavoloklom/material-design-iconic-font"
		},
		"license": {
			"title": "Open Font License",
			"url": "http://scripts.sil.org/OFL"
		},
		"samples": [
			"alarm-snooze",
			"cloud-off",
			"library"
		],
		"category": "General",
		"palette": false
	},
	"whh": {
		"name": "WebHostingHub Glyphs",
		"total": 2125,
		"author": {
			"name": "WebHostingHub",
			"url": "http://www.webhostinghub.com/glyphs/"
		},
		"license": {
			"title": "Open Font License",
			"url": "http://scripts.sil.org/cms/scripts/page.php?site_id=nrsi&id=OFL"
		},
		"samples": [
			"addtags",
			"brightness",
			"circlecallincoming"
		],
		"category": "General",
		"palette": false
	},
	"si-glyph": {
		"name": "SmartIcons Glyph",
		"total": 800,
		"version": "0.0.2",
		"author": {
			"name": "SmartIcons",
			"url": "http://glyph.smarticons.co"
		},
		"license": {
			"title": "CC BY SA 4.0",
			"url": "https://creativecommons.org/licenses/by-sa/4.0/"
		},
		"samples": [
			"circle-load-left",
			"basket-arrow-right",
			"slide-show"
		],
		"category": "General",
		"palette": false
	},
	"ls": {
		"name": "Ligature Symbols",
		"total": 348,
		"author": {
			"name": "Kazuyuki Motoyama",
			"url": "https://github.com/kudakurage/LigatureSymbols"
		},
		"license": {
			"title": "Open Font License",
			"url": "http://scripts.sil.org/cms/scripts/page.php?site_id=nrsi&id=OFL"
		},
		"samples": [
			"bad",
			"search",
			"bag"
		],
		"category": "General",
		"palette": false
	},
	"simple-line-icons": {
		"name": "Simple line icons",
		"total": 189,
		"author": {
			"name": "Sabbir Ahmed",
			"url": "https://github.com/thesabbir/simple-line-icons"
		},
		"license": {
			"title": "MIT",
			"url": "https://github.com/thesabbir/simple-line-icons/blob/master/LICENSE.md"
		},
		"samples": [
			"bubbles",
			"camrecorder",
			"cloud-upload"
		],
		"category": "General",
		"palette": false
	},
	"flat-ui": {
		"name": "Flat UI Icons",
		"total": 100,
		"author": {
			"name": "Designmodo, Inc.",
			"url": "https://github.com/designmodo/Flat-UI"
		},
		"license": {
			"title": "MIT",
			"url": "https://raw.githubusercontent.com/designmodo/Flat-UI/master/LICENSE"
		},
		"samples": [
			"map",
			"graph",
			"imac"
		],
		"category": "General",
		"palette": true
	},
	"vs": {
		"name": "Vesper Icons",
		"total": 159,
		"version": "5.11.2",
		"author": {
			"name": "TableCheck",
			"url": "https://github.com/kkvesper/vesper-icons"
		},
		"license": {
			"title": "Open Font License",
			"url": "http://scripts.sil.org/cms/scripts/page.php?site_id=nrsi&id=OFL"
		},
		"samples": [
			"edit-page",
			"kakao-square",
			"person"
		],
		"category": "General",
		"palette": false
	},
	"websymbol": {
		"name": "Web Symbols Liga",
		"total": 85,
		"author": {
			"name": "Just Be Nice studio",
			"url": "http://www.justbenice.ru/studio/websymbols/"
		},
		"license": {
			"title": "Open Font License",
			"url": "http://scripts.sil.org/cms/scripts/page.php?site_id=nrsi&id=OFL"
		},
		"samples": [
			"clock",
			"resize-full-circle",
			"tag"
		],
		"category": "General",
		"palette": false
	},
	"il": {
		"name": "Icalicons",
		"total": 84,
		"version": "0.0.1",
		"author": {
			"name": "Icalia Labs",
			"url": "https://github.com/IcaliaLabs/icalicons"
		},
		"license": {
			"title": "MIT",
			"url": "https://raw.githubusercontent.com/IcaliaLabs/icalicons/master/LICENSE"
		},
		"samples": [
			"calendar",
			"users",
			"conversation"
		],
		"category": "General",
		"palette": false
	},
	"bpmn": {
		"name": "BPMN",
		"total": 112,
		"version": "0.10.0",
		"author": {
			"name": "BPMN",
			"url": "https://github.com/bpmn-io/bpmn-font"
		},
		"license": {
			"title": "Open Font License",
			"url": "http://scripts.sil.org/cms/scripts/page.php?site_id=nrsi&id=OFL"
		},
		"samples": [
			"intermediate-event-catch-non-interrupting-escalation",
			"user",
			"lane-insert-above"
		],
		"displayHeight": 24,
		"category": "General",
		"palette": false
	},
	"fontelico": {
		"name": "Fontelico",
		"total": 34,
		"author": {
			"name": "Fontello",
			"url": "https://github.com/fontello/fontelico.font"
		},
		"license": {
			"title": "CC BY SA",
			"url": "http://creativecommons.org/licenses/by-sa/3.0/"
		},
		"samples": [
			"spin5",
			"emo-sunglasses",
			"crown-plus"
		],
		"displayHeight": 20,
		"category": "General",
		"palette": false
	},
	"feather": {
		"name": "Feather Icons",
		"total": 286,
		"version": "0.0.0-development",
		"author": {
			"name": "Cole Bemis",
			"url": "https://github.com/feathericons/feather"
		},
		"license": {
			"title": "MIT",
			"url": "https://github.com/feathericons/feather/blob/master/LICENSE"
		},
		"samples": [
			"check-circle",
			"award",
			"home"
		],
		"height": 24,
		"displayHeight": 24,
		"category": "General",
		"palette": false
	},
	"noto": {
		"name": "Noto Emoji",
		"total": 3311,
		"author": {
			"name": "Google Inc",
			"url": "https://github.com/googlei18n/noto-emoji"
		},
		"license": {
			"title": "Apache 2.0",
			"url": "https://github.com/googlefonts/noto-emoji/blob/main/LICENSE"
		},
		"samples": [
			"beaming-face-with-smiling-eyes",
			"computer-mouse",
			"dove"
		],
		"height": 16,
		"displayHeight": 16,
		"category": "Emoji",
		"palette": true
	},
	"noto-v1": {
		"name": "Noto Emoji (v1)",
		"total": 2157,
		"author": {
			"name": "Google Inc",
			"url": "https://github.com/googlei18n/noto-emoji"
		},
		"license": {
			"title": "Apache 2.0",
			"url": "https://github.com/googlei18n/noto-emoji/blob/master/LICENSE"
		},
		"samples": [
			"face-with-open-mouth",
			"no-littering",
			"scissors"
		],
		"height": 16,
		"displayHeight": 16,
		"category": "Emoji",
		"palette": true
	},
	"twemoji": {
		"name": "Twitter Emoji",
		"total": 3556,
		"version": "13.1.0",
		"author": {
			"name": "Twitter",
			"url": "https://github.com/twitter/twemoji"
		},
		"license": {
			"title": "CC BY 4.0",
			"url": "https://creativecommons.org/licenses/by/4.0/"
		},
		"samples": [
			"anguished-face",
			"duck",
			"crossed-swords"
		],
		"height": 18,
		"displayHeight": 18,
		"category": "Emoji",
		"palette": true
	},
	"openmoji": {
		"name": "OpenMoji",
		"total": 3949,
		"version": "13.1.0",
		"author": {
			"name": "OpenMoji",
			"url": "https://github.com/hfg-gmuend/openmoji"
		},
		"license": {
			"title": "CC BY-SA 4.0",
			"url": "https://creativecommons.org/licenses/by-sa/4.0/"
		},
		"samples": [
			"bicycle",
			"bow-and-arrow",
			"full-moon-face"
		],
		"height": 18,
		"displayHeight": 18,
		"category": "Emoji",
		"palette": true
	},
	"emojione": {
		"name": "Emoji One (Colored)",
		"total": 1834,
		"version": "2.3.0",
		"author": {
			"name": "Emoji One",
			"url": "https://github.com/EmojiTwo/emojitwo"
		},
		"license": {
			"title": "CC BY 4.0",
			"url": "https://creativecommons.org/licenses/by/4.0/"
		},
		"samples": [
			"anxious-face-with-sweat",
			"cloud-with-snow",
			"studio-microphone"
		],
		"height": 32,
		"displayHeight": 16,
		"category": "Emoji",
		"palette": true
	},
	"emojione-monotone": {
		"name": "Emoji One (Monotone)",
		"total": 1403,
		"version": "2.2.7",
		"author": {
			"name": "Emoji One",
			"url": "https://github.com/EmojiTwo/emojitwo"
		},
		"license": {
			"title": "CC BY 4.0",
			"url": "https://creativecommons.org/licenses/by/4.0/"
		},
		"samples": [
			"face-with-tongue",
			"envelope",
			"frog-face"
		],
		"height": 32,
		"displayHeight": 16,
		"category": "Emoji",
		"palette": false
	},
	"emojione-v1": {
		"name": "Emoji One (v1)",
		"total": 1262,
		"version": "1.5.2",
		"author": {
			"name": "Emoji One",
			"url": "https://github.com/emojione/emojione-legacy"
		},
		"license": {
			"title": "CC BY-SA 4.0",
			"url": "https://creativecommons.org/licenses/by-sa/4.0/"
		},
		"samples": [
			"face-savoring-food",
			"panda-face",
			"artist-palette"
		],
		"height": 32,
		"displayHeight": 16,
		"category": "Emoji",
		"palette": true
	},
	"fxemoji": {
		"name": "Firefox OS Emoji",
		"total": 1034,
		"version": "0.0.2",
		"author": {
			"name": "Mozilla",
			"url": "https://github.com/mozilla/fxemoji"
		},
		"license": {
			"title": "Apache 2.0",
			"url": "http://mozilla.github.io/fxemoji/LICENSE.md"
		},
		"samples": [
			"foxweary",
			"loveletter",
			"openlock"
		],
		"height": 32,
		"displayHeight": 16,
		"category": "Emoji",
		"palette": true
	},
	"logos": {
		"name": "SVG Logos",
		"total": 1236,
		"author": {
			"name": "Gil Barbara",
			"url": "https://github.com/gilbarbara/logos"
		},
		"license": {
			"title": "CC0",
			"url": "https://raw.githubusercontent.com/gilbarbara/logos/master/LICENSE.txt"
		},
		"samples": [
			"angular-icon",
			"firefox",
			"google-drive"
		],
		"category": "Brands / Social",
		"palette": true
	},
	"cib": {
		"name": "CoreUI Brands",
		"total": 830,
		"version": "2.0.1",
		"author": {
			"name": "creativeLabs Łukasz Holeczek",
			"url": "https://github.com/coreui/coreui-icons"
		},
		"license": {
			"title": "CC BY 4.0",
			"url": "https://creativecommons.org/licenses/by/4.0/"
		},
		"samples": [
			"cc-amazon-pay",
			"hotjar",
			"open-id"
		],
		"height": 32,
		"displayHeight": 16,
		"category": "Brands / Social",
		"palette": false
	},
	"simple-icons": {
		"name": "Simple Icons",
<<<<<<< HEAD
		"total": 2104,
		"version": "5.23.0",
		"author": {
			"name": "Simple Icons Collaborators",
			"url": "https://github.com/simple-icons/simple-icons"
		},
		"license": {
			"title": "CC0 1.0",
			"url": "https://github.com/simple-icons/simple-icons/blob/develop/LICENSE.md"
		},
=======
		"total": 2110,
		"author": "Simple Icons Collaborators",
		"url": "https://github.com/simple-icons/simple-icons",
		"license": "CC0 1.0",
		"licenseURL": "https://github.com/simple-icons/simple-icons/blob/develop/LICENSE.md",
		"height": 24,
>>>>>>> a097e6da
		"samples": [
			"adobephotoshop",
			"bing",
			"amazonaws"
		],
<<<<<<< HEAD
		"height": 24,
		"displayHeight": 24,
		"category": "Brands / Social",
		"palette": false
=======
		"version": "5.24.0",
		"palette": "Colorless",
		"category": "Brands / Social"
>>>>>>> a097e6da
	},
	"fa-brands": {
		"name": "Font Awesome 5 Brands",
		"total": 457,
		"version": "5.15.4",
		"author": {
			"name": "Dave Gandy",
			"url": "http://fontawesome.io/"
		},
		"license": {
			"title": "CC BY 4.0",
			"url": "https://creativecommons.org/licenses/by/4.0/"
		},
		"samples": [
			"amazon",
			"cc-visa",
			"chrome"
		],
		"height": 32,
		"displayHeight": 16,
		"category": "Brands / Social",
		"palette": false
	},
	"brandico": {
		"name": "Brandico Font",
		"total": 45,
		"author": {
			"name": "Fontello",
			"url": "https://github.com/fontello/brandico.font"
		},
		"license": {
			"title": "CC BY SA",
			"url": "http://creativecommons.org/licenses/by-sa/3.0/"
		},
		"samples": [
			"vimeo",
			"twitter-bird",
			"yandex"
		],
		"category": "Brands / Social",
		"palette": false
	},
	"entypo-social": {
		"name": "Entypo+ Social",
		"total": 76,
		"author": {
			"name": "Daniel Bruce",
			"url": "http://www.entypo.com/"
		},
		"license": {
			"title": "CC BY-SA 4.0",
			"url": "https://creativecommons.org/licenses/by-sa/4.0/"
		},
		"samples": [
			"linkedin-with-circle",
			"twitter",
			"youtube"
		],
		"height": 20,
		"displayHeight": 20,
		"category": "Brands / Social",
		"palette": false
	},
	"cryptocurrency": {
		"name": "Cryptocurrency Icons",
		"total": 471,
		"version": "0.18.0",
		"author": {
			"name": "Christopher Downer",
			"url": "https://github.com/atomiclabs/cryptocurrency-icons"
		},
		"license": {
			"title": "CC0 1.0",
			"url": "https://creativecommons.org/publicdomain/zero/1.0/"
		},
		"samples": [
			"btc",
			"ltc",
			"eth"
		],
		"height": 32,
		"displayHeight": 16,
		"category": "Brands / Social",
		"palette": false
	},
	"gis": {
		"name": "Font-GIS",
		"total": 344,
		"version": "1.0.4",
		"author": {
			"name": "Jean-Marc Viglino",
			"url": "https://github.com/viglino/font-gis"
		},
		"license": {
			"title": "CC BY 4.0",
			"url": "https://github.com/Viglino/font-gis/blob/main/LICENSE-CC-BY.md"
		},
		"samples": [
			"layer-o",
			"poi-o",
			"bbox"
		],
		"height": 100,
		"category": "Maps",
		"palette": false
	},
	"map": {
		"name": "Map Icons",
		"total": 167,
		"version": "3.0.2",
		"author": {
			"name": "Scott de Jonge",
			"url": "https://github.com/scottdejonge/map-icons"
		},
		"license": {
			"title": "Open Font License",
			"url": "http://scripts.sil.org/cms/scripts/page.php?site_id=nrsi&id=OFL"
		},
		"samples": [
			"restaurant",
			"real-estate-agency",
			"wheelchair"
		],
		"height": 25,
		"category": "Maps",
		"palette": false
	},
	"geo": {
		"name": "GeoGlyphs",
		"total": 30,
		"version": "0.0.10",
		"author": {
			"name": "Sam Matthews",
			"url": "https://github.com/cugos/geoglyphs"
		},
		"license": {
			"title": "MIT"
		},
		"samples": [
			"turf-center",
			"turf-erased",
			"turf-point-on-line"
		],
		"displayHeight": 24,
		"category": "Maps",
		"palette": false
	},
	"cif": {
		"name": "CoreUI Flags",
		"total": 199,
		"version": "2.0.1",
		"author": {
			"name": "creativeLabs Łukasz Holeczek",
			"url": "https://github.com/coreui/coreui-icons"
		},
		"license": {
			"title": "CC BY 4.0",
			"url": "https://creativecommons.org/licenses/by/4.0/"
		},
		"samples": [
			"ee",
			"ca",
			"sk"
		],
		"category": "Maps",
		"palette": true
	},
	"fad": {
		"name": "FontAudio",
		"total": 155,
		"author": {
			"name": "@fefanto",
			"url": "https://github.com/fefanto/fontaudio"
		},
		"license": {
			"title": "CC BY 4.0",
			"url": "https://creativecommons.org/licenses/by/4.0/"
		},
		"samples": [
			"shuffle",
			"headphones",
			"rew"
		],
		"height": 16,
		"displayHeight": 16,
		"category": "Thematic",
		"palette": false
	},
	"wi": {
		"name": "Weather Icons",
		"total": 228,
		"version": "2.0.10",
		"author": {
			"name": "Erik Flowers",
			"url": "https://github.com/erikflowers/weather-icons"
		},
		"license": {
			"title": "Open Font License",
			"url": "http://scripts.sil.org/cms/scripts/page.php?site_id=nrsi&id=OFL"
		},
		"samples": [
			"day-hail",
			"barometer",
			"day-windy"
		],
		"category": "Thematic",
		"palette": false
	},
	"healthicons": {
		"name": "Health Icons",
		"total": 1731,
		"version": "0.1.0",
		"author": {
			"name": "Resolve to Save Lives",
			"url": "https://github.com/resolvetosavelives/healthicons"
		},
		"license": {
			"title": "MIT",
			"url": "https://github.com/resolvetosavelives/healthicons/blob/main/LICENSE"
		},
		"samples": [
			"cold-chain",
			"emergency-post",
			"asthma-outline"
		],
		"height": 24,
		"displayHeight": 24,
		"category": "Thematic",
		"palette": false
	},
	"medical-icon": {
		"name": "Medical Icons",
		"total": 144,
		"version": "1.0.0",
		"author": {
			"name": "Samuel Frémondière",
			"url": "https://github.com/samcome/webfont-medical-icons"
		},
		"license": {
			"title": "MIT",
			"url": "https://raw.githubusercontent.com/samcome/webfont-medical-icons/master/LICENSE"
		},
		"samples": [
			"i-care-staff-area",
			"i-nursery",
			"immunizations"
		],
		"height": 32,
		"displayHeight": 16,
		"category": "Thematic",
		"palette": false
	}
}<|MERGE_RESOLUTION|>--- conflicted
+++ resolved
@@ -279,7 +279,7 @@
 	"bi": {
 		"name": "Bootstrap Icons",
 		"total": 1522,
-		"version": "1.7.0",
+		"version": "1.7.1",
 		"author": {
 			"name": "The Bootstrap Authors",
 			"url": "https://github.com/twbs/icons"
@@ -293,16 +293,10 @@
 			"card-image",
 			"code-slash"
 		],
-<<<<<<< HEAD
 		"height": 16,
 		"displayHeight": 16,
 		"category": "General",
 		"palette": false
-=======
-		"version": "1.7.1",
-		"palette": "Colorless",
-		"category": "General"
->>>>>>> a097e6da
 	},
 	"clarity": {
 		"name": "Clarity",
@@ -326,8 +320,7 @@
 	},
 	"carbon": {
 		"name": "Carbon",
-<<<<<<< HEAD
-		"total": 1840,
+		"total": 1898,
 		"version": "10.43.0",
 		"author": {
 			"name": "IBM",
@@ -336,13 +329,6 @@
 		"license": {
 			"title": "Apache 2.0"
 		},
-=======
-		"total": 1898,
-		"author": "IBM",
-		"url": "https://github.com/carbon-design-system/carbon/tree/main/packages/icons",
-		"license": "Apache 2.0",
-		"height": 32,
->>>>>>> a097e6da
 		"samples": [
 			"user-certification",
 			"humidity",
@@ -398,9 +384,8 @@
 	},
 	"tabler": {
 		"name": "Tabler Icons",
-<<<<<<< HEAD
-		"total": 1318,
-		"version": "1.42.0",
+		"total": 1354,
+		"version": "1.44.0",
 		"author": {
 			"name": "Paweł Kuna",
 			"url": "https://github.com/tabler/tabler-icons"
@@ -409,29 +394,15 @@
 			"title": "MIT",
 			"url": "https://github.com/tabler/tabler-icons/blob/master/LICENSE"
 		},
-=======
-		"total": 1354,
-		"author": "Paweł Kuna",
-		"url": "https://github.com/tabler/tabler-icons",
-		"license": "MIT",
-		"licenseURL": "https://github.com/tabler/tabler-icons/blob/master/LICENSE",
-		"height": 24,
->>>>>>> a097e6da
 		"samples": [
 			"alien",
 			"device-desktop",
 			"photo"
 		],
-<<<<<<< HEAD
-		"height": 24,
-		"displayHeight": 24,
-		"category": "General",
-		"palette": false
-=======
-		"version": "1.44.0",
-		"palette": "Colorless",
-		"category": "General"
->>>>>>> a097e6da
+		"height": 24,
+		"displayHeight": 24,
+		"category": "General",
+		"palette": false
 	},
 	"teenyicons": {
 		"name": "Teenyicons",
@@ -808,8 +779,7 @@
 	},
 	"lucide": {
 		"name": "Lucide",
-<<<<<<< HEAD
-		"total": 512,
+		"total": 514,
 		"author": {
 			"name": "Lucide Contributors",
 			"url": "https://github.com/lucide-icons/lucide"
@@ -818,14 +788,6 @@
 			"title": "ISC",
 			"url": "https://github.com/lucide-icons/lucide/blob/master/LICENSE"
 		},
-=======
-		"total": 514,
-		"author": "Lucide Contributors",
-		"url": "https://github.com/lucide-icons/lucide",
-		"license": "ISC",
-		"licenseURL": "https://github.com/lucide-icons/lucide/blob/master/LICENSE",
-		"height": 24,
->>>>>>> a097e6da
 		"samples": [
 			"check-circle",
 			"award",
@@ -944,9 +906,8 @@
 	},
 	"akar-icons": {
 		"name": "Akar Icons",
-<<<<<<< HEAD
-		"total": 377,
-		"version": "1.9.2",
+		"total": 382,
+		"version": "1.9.3",
 		"author": {
 			"name": "Arturo Wibawa",
 			"url": "https://github.com/artcoholic/akar-icons"
@@ -955,29 +916,15 @@
 			"title": "MIT",
 			"url": "https://github.com/artcoholic/akar-icons/blob/master/LICENSE"
 		},
-=======
-		"total": 382,
-		"author": "Arturo Wibawa",
-		"url": "https://github.com/artcoholic/akar-icons",
-		"license": "MIT",
-		"licenseURL": "https://github.com/artcoholic/akar-icons/blob/master/LICENSE",
-		"height": 24,
->>>>>>> a097e6da
 		"samples": [
 			"paper",
 			"pencil",
 			"location"
 		],
-<<<<<<< HEAD
-		"height": 24,
-		"displayHeight": 24,
-		"category": "General",
-		"palette": false
-=======
-		"version": "1.9.3",
-		"palette": "Colorless",
-		"category": "General"
->>>>>>> a097e6da
+		"height": 24,
+		"displayHeight": 24,
+		"category": "General",
+		"palette": false
 	},
 	"uiw": {
 		"name": "uiw icons",
@@ -1105,17 +1052,11 @@
 			"log-in",
 			"play"
 		],
-<<<<<<< HEAD
-		"height": 24,
-		"displayHeight": 24,
-		"category": "General",
-		"palette": false
-=======
-		"version": "1.3.1",
-		"palette": "Colorless",
-		"category": "General",
+		"height": 24,
+		"displayHeight": 24,
+		"category": "General",
+		"palette": false,
 		"hidden": true
->>>>>>> a097e6da
 	},
 	"heroicons-outline": {
 		"name": "HeroIcons Outline",
@@ -1479,9 +1420,8 @@
 	},
 	"fluent": {
 		"name": "Fluent UI System Icons",
-<<<<<<< HEAD
-		"total": 9284,
-		"version": "1.1.150",
+		"total": 9500,
+		"version": "1.1.151",
 		"author": {
 			"name": "Microsoft Corporation",
 			"url": "https://github.com/microsoft/fluentui-system-icons"
@@ -1490,33 +1430,19 @@
 			"title": "MIT",
 			"url": "https://github.com/microsoft/fluentui-system-icons/blob/master/LICENSE"
 		},
-=======
-		"total": 9500,
-		"author": "Microsoft Corporation",
-		"url": "https://github.com/microsoft/fluentui-system-icons",
-		"license": "MIT",
-		"licenseURL": "https://github.com/microsoft/fluentui-system-icons/blob/master/LICENSE",
-		"displayHeight": 24,
->>>>>>> a097e6da
 		"samples": [
 			"apps-list-24-filled",
 			"table-edit-24-filled",
 			"shifts-deny-24-regular"
 		],
-<<<<<<< HEAD
-		"displayHeight": 24,
-		"category": "General",
-		"palette": false
-=======
-		"version": "1.1.151",
-		"palette": "Colorless",
-		"category": "General"
->>>>>>> a097e6da
+		"displayHeight": 24,
+		"category": "General",
+		"palette": false
 	},
 	"grommet-icons": {
 		"name": "Grommet Icons",
 		"total": 615,
-		"version": "4.6.2",
+		"version": "4.7.0",
 		"author": {
 			"name": "Grommet",
 			"url": "https://github.com/grommet/grommet-icons"
@@ -1530,16 +1456,10 @@
 			"action",
 			"home"
 		],
-<<<<<<< HEAD
-		"height": 24,
-		"displayHeight": 24,
-		"category": "General",
-		"palette": false
-=======
-		"version": "4.7.0",
-		"palette": "Colorless",
-		"category": "General"
->>>>>>> a097e6da
+		"height": 24,
+		"displayHeight": 24,
+		"category": "General",
+		"palette": false
 	},
 	"pepicons": {
 		"name": "Pepicons",
@@ -2146,9 +2066,8 @@
 	},
 	"simple-icons": {
 		"name": "Simple Icons",
-<<<<<<< HEAD
-		"total": 2104,
-		"version": "5.23.0",
+		"total": 2110,
+		"version": "5.24.0",
 		"author": {
 			"name": "Simple Icons Collaborators",
 			"url": "https://github.com/simple-icons/simple-icons"
@@ -2157,29 +2076,15 @@
 			"title": "CC0 1.0",
 			"url": "https://github.com/simple-icons/simple-icons/blob/develop/LICENSE.md"
 		},
-=======
-		"total": 2110,
-		"author": "Simple Icons Collaborators",
-		"url": "https://github.com/simple-icons/simple-icons",
-		"license": "CC0 1.0",
-		"licenseURL": "https://github.com/simple-icons/simple-icons/blob/develop/LICENSE.md",
-		"height": 24,
->>>>>>> a097e6da
 		"samples": [
 			"adobephotoshop",
 			"bing",
 			"amazonaws"
 		],
-<<<<<<< HEAD
 		"height": 24,
 		"displayHeight": 24,
 		"category": "Brands / Social",
 		"palette": false
-=======
-		"version": "5.24.0",
-		"palette": "Colorless",
-		"category": "Brands / Social"
->>>>>>> a097e6da
 	},
 	"fa-brands": {
 		"name": "Font Awesome 5 Brands",
