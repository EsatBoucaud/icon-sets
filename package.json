{
	"name": "@iconify/json",
	"description": "Iconify icons collection in JSON format",
	"license": "MIT",
<<<<<<< HEAD
	"version": "2.0.0-beta.0",
=======
	"version": "1.1.423",
>>>>>>> e9f5da14
	"homepage": "https://iconify.design/icon-sets/",
	"bugs": "https://github.com/iconify/collections-json/issues",
	"repository": {
		"type": "git",
		"url": "git+ssh://git@github.com/iconify/collections-json.git"
	},
	"exports": {
		".": {
			"require": "./dist/index.js",
			"import": "./dist/index.mjs"
		}
	},
	"files": [
		"dist",
		"json",
		"lib",
		"collections.json",
		"collections.md",
		"composer.md",
		"readme.md"
	],
	"main": "dist/index.js",
	"module": "dist/index.mjs",
	"types": "dist/index.d.ts",
	"scripts": {
		"build": "rimraf dist && tsup src/index.ts --format cjs,esm --dts",
		"test-esm": "jest --clearCache && cross-env NODE_OPTIONS=--experimental-vm-modules npx jest --config=jest.esm.config.ts",
		"test-cjs": "yarn build && jest --clearCache && jest --config=jest.cjs.config.ts",
		"test-locate-esm": "jest --clearCache && cross-env NODE_OPTIONS=--experimental-vm-modules npx jest --config=jest.esm.config.ts src/locate.esm.test.ts -i",
		"test-locate-cjs": "yarn build && jest --clearCache && jest --config=jest.cjs.config.ts src/locate.cjs.test.ts -i",
		"test": "yarn test-esm && yarn test-cjs && yarn test-locate-esm && yarn test-locate-cjs"
	},
	"dependencies": {
		"@iconify/types": "^1.0.9",
		"pathe": "^0.0.2"
	},
	"devDependencies": {
		"@types/jest": "^27.0.1",
		"@types/node": "^16.9.1",
		"@typescript-eslint/eslint-plugin": "^4.31.0",
		"cross-env": "^7.0.3",
		"eslint": "^7.32.0",
		"esno": "^0.9.1",
		"jest": "^27.2.0",
		"jest-each": "^27.2.0",
		"ts-jest": "^27.0.5",
		"ts-node": "^10.2.1",
		"tsup": "^4.14.0",
		"typescript": "^4.4.3"
	}
}<|MERGE_RESOLUTION|>--- conflicted
+++ resolved
@@ -2,11 +2,7 @@
 	"name": "@iconify/json",
 	"description": "Iconify icons collection in JSON format",
 	"license": "MIT",
-<<<<<<< HEAD
-	"version": "2.0.0-beta.0",
-=======
-	"version": "1.1.423",
->>>>>>> e9f5da14
+	"version": "2.0.0-beta.1",
 	"homepage": "https://iconify.design/icon-sets/",
 	"bugs": "https://github.com/iconify/collections-json/issues",
 	"repository": {
