{
	"name": "@iconify/json",
	"description": "Iconify icons collection in JSON format",
	"license": "MIT",
<<<<<<< HEAD
	"version": "2.0.0-beta.3",
	"publishConfig": {
		"tag": "next"
	},
=======
	"version": "1.1.428",
>>>>>>> ee4e962d
	"homepage": "https://iconify.design/icon-sets/",
	"bugs": "https://github.com/iconify/collections-json/issues",
	"repository": {
		"type": "git",
		"url": "git+ssh://git@github.com/iconify/collections-json.git"
	},
	"exports": {
		"./*": "./*",
		".": {
			"require": "./dist/index.js",
			"import": "./dist/index.mjs"
		}
	},
	"files": [
		"dist",
		"json",
		"lib",
		"collections.json",
		"collections.md",
		"composer.json",
		"readme.md"
	],
	"main": "dist/index.js",
	"module": "dist/index.mjs",
	"types": "dist/index.d.ts",
	"scripts": {
		"build": "rimraf dist && tsup src/index.ts --format cjs,esm --dts",
		"test-esm": "jest --clearCache && cross-env NODE_OPTIONS=--experimental-vm-modules npx jest --config=jest.esm.config.ts",
		"test-cjs": "npm run build && jest --clearCache && jest --config=jest.cjs.config.ts",
		"test-locate-esm": "jest --clearCache && cross-env NODE_OPTIONS=--experimental-vm-modules npx jest --config=jest.esm.config.ts src/locate.esm.test.ts -i",
		"test-locate-cjs": "npm run build && jest --clearCache && jest --config=jest.cjs.config.ts src/locate.cjs.test.ts -i",
		"test": "npm run test-esm && npm run test-cjs && npm run test-locate-esm && npm run test-locate-cjs",
		"version": "node sync-version",
		"prepublishOnly": "npm run build && npm run version"
	},
	"dependencies": {
		"@iconify/types": "^1.0.9",
		"pathe": "^0.0.2"
	},
	"devDependencies": {
		"@types/jest": "^27.0.1",
		"@types/node": "^16.9.1",
		"@typescript-eslint/eslint-plugin": "^4.31.0",
		"cross-env": "^7.0.3",
		"eslint": "^7.32.0",
		"esno": "^0.9.1",
		"jest": "^27.2.0",
		"jest-each": "^27.2.0",
		"ts-jest": "^27.0.5",
		"ts-node": "^10.2.1",
		"tsup": "^4.14.0",
		"typescript": "^4.4.3"
	}
}<|MERGE_RESOLUTION|>--- conflicted
+++ resolved
@@ -2,14 +2,10 @@
 	"name": "@iconify/json",
 	"description": "Iconify icons collection in JSON format",
 	"license": "MIT",
-<<<<<<< HEAD
-	"version": "2.0.0-beta.3",
+	"version": "2.0.0-beta.4",
 	"publishConfig": {
 		"tag": "next"
 	},
-=======
-	"version": "1.1.428",
->>>>>>> ee4e962d
 	"homepage": "https://iconify.design/icon-sets/",
 	"bugs": "https://github.com/iconify/collections-json/issues",
 	"repository": {
