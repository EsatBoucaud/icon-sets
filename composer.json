{
	"name": "iconify/json",
	"description": "Iconify icons collection in JSON format",
	"type": "library",
<<<<<<< HEAD
	"version": "2.0.0-beta.4",
=======
	"version": "1.1.432",
>>>>>>> a097e6da
	"license": "MIT",
	"homepage": "https://iconify.design/icon-sets/",
	"autoload": {
		"psr-4": {
			"Iconify\\IconsJSON\\": "lib"
		}
	}
}<|MERGE_RESOLUTION|>--- conflicted
+++ resolved
@@ -2,11 +2,7 @@
 	"name": "iconify/json",
 	"description": "Iconify icons collection in JSON format",
 	"type": "library",
-<<<<<<< HEAD
 	"version": "2.0.0-beta.4",
-=======
-	"version": "1.1.432",
->>>>>>> a097e6da
 	"license": "MIT",
 	"homepage": "https://iconify.design/icon-sets/",
 	"autoload": {
